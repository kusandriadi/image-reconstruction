--- conflicted
+++ resolved
@@ -64,12 +64,9 @@
             reconstructor=self.reconstructor,
             uploads_dir=str(self.config.uploads_dir),
             outputs_dir=str(self.config.outputs_dir),
-<<<<<<< HEAD
             jobs_dir=str(self.config.jobs_dir),
-=======
             model_dir=str(self.config.model_dir),
             default_model_filename=self.config.default_model_filename,
->>>>>>> 58f4e3f3
         )
         self.validator = UploadValidator(
             allowed_mime=self.config.allowed_mime,
