"""Job queue management for asynchronous image reconstruction tasks.

This module provides the JobManager class that handles the lifecycle of reconstruction
jobs including queueing, execution in background threads, status tracking, progress
reporting, and cancellation. Jobs are persisted to disk to survive restarts.
"""
from __future__ import annotations

import json
import logging
import threading
import time
from pathlib import Path
from typing import Dict, Optional, Callable

from .reconstructor import Reconstructor, Cancelled

# Get logger
logger = logging.getLogger("image_reconstruction.jobs")


class JobManager:
    """Asynchronous job queue manager for image reconstruction tasks.

    This class manages the complete lifecycle of reconstruction jobs using background
    worker threads. It provides thread-safe operations for job creation, status tracking,
    progress updates, and cancellation. Each job runs in its own daemon thread.

    Job States:
        - queued: Job is waiting to start
        - running: Job is currently processing
        - completed: Job finished successfully
        - failed: Job encountered an error
        - cancelled: Job was cancelled by user
        - cancelling: Job is in the process of being cancelled

    Attributes:
        reconstructor: The Reconstructor instance used for processing.
        uploads_dir: Directory containing uploaded input images.
        outputs_dir: Directory where reconstructed images are saved.
        jobs_dir: Directory where job metadata is persisted to disk.

    Thread Safety:
        All public methods are thread-safe and can be called concurrently from
        multiple threads. Internal state is protected by a threading.Lock.

    Example:
        >>> reconstructor = Reconstructor(model_path="model.pth")
        >>> manager = JobManager(reconstructor, "uploads/", "outputs/")
        >>> manager.enqueue(job_id="abc123", input_path="uploads/abc123_image.png")
        >>> status = manager.get("abc123")
        >>> print(status["progress"])  # 0-100
        >>> manager.cancel("abc123")
    """

<<<<<<< HEAD
    def __init__(self, reconstructor: Reconstructor, uploads_dir: str, outputs_dir: str, jobs_dir: str = None):
=======
    def __init__(self, reconstructor: Reconstructor, uploads_dir: str, outputs_dir: str, model_dir: str = "backend/model", default_model_filename: str = "ConvNext_REAL-ESRGAN_X4.pth"):
>>>>>>> 58f4e3f3
        """Initialize the job manager.

        Args:
            reconstructor: Reconstructor instance for processing images.
            uploads_dir: Directory path containing uploaded input files.
            outputs_dir: Directory path where results will be saved.
<<<<<<< HEAD
            jobs_dir: Directory path where job metadata is persisted (optional).
=======
            model_dir: Directory path containing model files.
            default_model_filename: Default model filename from config.
>>>>>>> 58f4e3f3
        """
        logger.info("Initializing JobManager")
        self.reconstructor = reconstructor
        self.uploads_dir = uploads_dir
        self.outputs_dir = outputs_dir
<<<<<<< HEAD
        self.jobs_dir = jobs_dir or str(Path(outputs_dir).parent / "jobs")
        self._jobs: Dict[str, Dict] = {}
        self._lock = threading.Lock()

        # Create jobs directory if it doesn't exist
        Path(self.jobs_dir).mkdir(parents=True, exist_ok=True)

        # Load existing jobs from disk
        self._load_jobs()

        logger.info(f"JobManager initialized. Uploads: {uploads_dir}, Outputs: {outputs_dir}, Jobs: {self.jobs_dir}")

    def _load_jobs(self):
        """Load all jobs from disk on startup."""
        logger.info("Loading persisted jobs from disk")
        jobs_path = Path(self.jobs_dir)
        loaded_count = 0

        for job_file in jobs_path.glob("*.json"):
            try:
                with open(job_file, "r") as f:
                    job_data = json.load(f)
                    job_id = job_data.get("job_id")
                    if job_id:
                        # Mark running jobs as failed on restart (they were interrupted)
                        if job_data.get("status") in ("queued", "running", "cancelling"):
                            job_data["status"] = "failed"
                            job_data["message"] = "interrupted by server restart"
                            job_data["error"] = "Server was restarted while job was processing"

                        self._jobs[job_id] = job_data
                        loaded_count += 1
                        logger.debug(f"Loaded job {job_id} with status {job_data['status']}")
            except Exception as e:
                logger.error(f"Failed to load job file {job_file}: {e}")

        logger.info(f"Loaded {loaded_count} jobs from disk")

    def _save_job(self, job_id: str):
        """Save a single job to disk.

        Args:
            job_id: Job identifier to save.
        """
        try:
            job_file = Path(self.jobs_dir) / f"{job_id}.json"
            with self._lock:
                job_data = self._jobs.get(job_id)
                if job_data:
                    with open(job_file, "w") as f:
                        json.dump(job_data, f, indent=2)
        except Exception as e:
            logger.error(f"Failed to save job {job_id} to disk: {e}")
=======
        self.model_dir = model_dir
        self.default_model_filename = default_model_filename
        self._jobs: Dict[str, Dict] = {}
        self._lock = threading.Lock()
        logger.info(f"JobManager initialized. Uploads: {uploads_dir}, Outputs: {outputs_dir}, Model dir: {model_dir}, Default model: {default_model_filename}")
>>>>>>> 58f4e3f3

    def _update(self, job_id: str, **kwargs):
        """Thread-safe update of job metadata.

        Args:
            job_id: Unique job identifier.
            **kwargs: Job fields to update (status, progress, message, error, etc.).

        Note:
            This is an internal method and should not be called directly.
        """
        with self._lock:
            self._jobs[job_id].update(kwargs)
        # Persist to disk after every update
        self._save_job(job_id)

    def enqueue(self, job_id: str, input_path: str, model_filename: str = None):
        """Create and enqueue a new reconstruction job.

        Creates a new job entry with initial metadata and starts a background worker
        thread to process it. The worker thread is daemonized and will be automatically
        terminated when the main program exits.

        Args:
            job_id: Unique identifier for this job (typically a UUID).
            input_path: Full path to the uploaded input image file.
            model_filename: Filename of the model to use (defaults to configured model).

        Example:
            >>> manager.enqueue(
            ...     job_id="abc123",
            ...     input_path="/uploads/abc123_photo.png",
            ...     model_filename="REAL-ESRGAN.pth"
            ... )
        """
        if model_filename is None:
            model_filename = self.default_model_filename
        logger.info(f"Enqueueing job {job_id}: {input_path} with model {model_filename}")
        with self._lock:
            self._jobs[job_id] = {
                "job_id": job_id,
                "status": "queued",
                "progress": 0,
                "message": "queued",
                "input_path": input_path,
                "output_path": str(Path(self.outputs_dir) / f"{job_id}.png"),
                "model_filename": model_filename,
                "cancel": False,
                "error": None,
                "start_time": None,
                "elapsed_seconds": None,
            }

        # Save job to disk immediately
        self._save_job(job_id)

        # Start background worker thread for this job
        t = threading.Thread(target=self._worker, args=(job_id,), daemon=True)
        t.start()
        logger.debug(f"Worker thread started for job {job_id}")

    def cancel(self, job_id: str) -> bool:
        """Request cancellation of a running or queued job.

        Sets the cancellation flag for the job. The worker thread will check this
        flag periodically and stop processing. Jobs that are already completed,
        failed, or cancelled cannot be cancelled.

        Args:
            job_id: Unique job identifier.

        Returns:
            True if cancellation was requested successfully, False if job not found
            or already finished.

        Example:
            >>> if manager.cancel("abc123"):
            ...     print("Cancellation requested")
            ... else:
            ...     print("Job not found or already finished")
        """
        logger.info(f"Cancel requested for job {job_id}")
        with self._lock:
            job = self._jobs.get(job_id)
            if not job or job["status"] in ("completed", "failed", "cancelled"):
                logger.warning(f"Cannot cancel job {job_id}: not found or already finished")
                return False
            job["cancel"] = True
            job["message"] = "cancelling"
            job["status"] = "cancelling"
            logger.info(f"Job {job_id} marked for cancellation")
        return True

    def get(self, job_id: str) -> Optional[Dict]:
        """Retrieve current job status and metadata.

        Returns a snapshot of the job's current state including status, progress,
        message, file paths, and any error information.

        Args:
            job_id: Unique job identifier.

        Returns:
            Dictionary containing job metadata, or None if job not found.
            Keys include: job_id, status, progress, message, input_path,
            output_path, cancel, error.

        Example:
            >>> job = manager.get("abc123")
            >>> if job:
            ...     print(f"Status: {job['status']}")
            ...     print(f"Progress: {job['progress']}%")
            ...     print(f"Message: {job['message']}")
        """
        with self._lock:
            job = self._jobs.get(job_id)
            if not job:
                return None
            return dict(job)

    def _worker(self, job_id: str):
        """Background worker thread that processes a single job.

        This method runs in a separate daemon thread for each job. It calls the
        reconstructor with progress and cancellation callbacks, and updates job
        status accordingly.

        Args:
            job_id: Unique job identifier to process.

        Note:
            This is an internal method called by enqueue() and should not be
            called directly.
        """
        logger.info(f"Worker starting for job {job_id}")

        def progress(pct: int, msg: str):
            """Progress callback to update job metadata."""
            self._update(job_id, progress=pct, message=msg)
            logger.debug(f"Job {job_id}: {pct}% - {msg}")

        def cancelled() -> bool:
            """Cancellation check callback."""
            with self._lock:
                return self._jobs[job_id].get("cancel", False)

        # Record start time
        start_time = time.time()
        self._update(job_id, status="running", message="starting", start_time=start_time)
        job = self.get(job_id)
        try:
            model_filename = job.get("model_filename", self.default_model_filename)
            logger.warning(f"Job {job_id}: Using model '{model_filename}'")
            # Construct model path from filename using configured model directory
            model_path = Path(self.model_dir) / model_filename
            logger.warning(f"Model path: {model_path}")
            # Run the reconstruction process
            self.reconstructor.reconstruct(
                job["input_path"],
                job["output_path"],
                progress=progress,
                cancelled=cancelled,
                model_path=str(model_path)
            )
            # Calculate elapsed time
            elapsed = time.time() - start_time
            self._update(job_id, status="completed", message="completed", elapsed_seconds=round(elapsed, 2))
            logger.info(f"Job {job_id}: Completed successfully in {elapsed:.2f} seconds")
        except Cancelled:
            elapsed = time.time() - start_time
            self._update(job_id, status="cancelled", message="cancelled by user", elapsed_seconds=round(elapsed, 2))
            logger.info(f"Job {job_id}: Cancelled by user after {elapsed:.2f} seconds")
        except Exception as e:
            elapsed = time.time() - start_time
            self._update(job_id, status="failed", message="failed", error=str(e), elapsed_seconds=round(elapsed, 2))
            logger.error(f"Job {job_id}: Failed after {elapsed:.2f} seconds with error: {e}", exc_info=True)
<|MERGE_RESOLUTION|>--- conflicted
+++ resolved
@@ -53,30 +53,25 @@
         >>> manager.cancel("abc123")
     """
 
-<<<<<<< HEAD
+    def __init__(self, reconstructor: Reconstructor, uploads_dir: str, outputs_dir: str, model_dir: str = "backend/model", default_model_filename: str = "ConvNext_REAL-ESRGAN_X4.pth"):
     def __init__(self, reconstructor: Reconstructor, uploads_dir: str, outputs_dir: str, jobs_dir: str = None):
-=======
-    def __init__(self, reconstructor: Reconstructor, uploads_dir: str, outputs_dir: str, model_dir: str = "backend/model", default_model_filename: str = "ConvNext_REAL-ESRGAN_X4.pth"):
->>>>>>> 58f4e3f3
         """Initialize the job manager.
 
         Args:
             reconstructor: Reconstructor instance for processing images.
             uploads_dir: Directory path containing uploaded input files.
             outputs_dir: Directory path where results will be saved.
-<<<<<<< HEAD
             jobs_dir: Directory path where job metadata is persisted (optional).
-=======
             model_dir: Directory path containing model files.
             default_model_filename: Default model filename from config.
->>>>>>> 58f4e3f3
         """
         logger.info("Initializing JobManager")
         self.reconstructor = reconstructor
         self.uploads_dir = uploads_dir
         self.outputs_dir = outputs_dir
-<<<<<<< HEAD
         self.jobs_dir = jobs_dir or str(Path(outputs_dir).parent / "jobs")
+        self.model_dir = model_dir
+        self.default_model_filename = default_model_filename
         self._jobs: Dict[str, Dict] = {}
         self._lock = threading.Lock()
 
@@ -129,13 +124,7 @@
                         json.dump(job_data, f, indent=2)
         except Exception as e:
             logger.error(f"Failed to save job {job_id} to disk: {e}")
-=======
-        self.model_dir = model_dir
-        self.default_model_filename = default_model_filename
-        self._jobs: Dict[str, Dict] = {}
-        self._lock = threading.Lock()
         logger.info(f"JobManager initialized. Uploads: {uploads_dir}, Outputs: {outputs_dir}, Model dir: {model_dir}, Default model: {default_model_filename}")
->>>>>>> 58f4e3f3
 
     def _update(self, job_id: str, **kwargs):
         """Thread-safe update of job metadata.
@@ -298,7 +287,8 @@
                 job["output_path"],
                 progress=progress,
                 cancelled=cancelled,
-                model_path=str(model_path)
+                model_path=str(model_path),
+                scale=job.get("scale", 4)
             )
             # Calculate elapsed time
             elapsed = time.time() - start_time
